--- conflicted
+++ resolved
@@ -7,12 +7,9 @@
 license = "MIT"
 
 [dependencies]
-<<<<<<< HEAD
 hashbrown = "0.13.2"
-=======
 thiserror= "1.0.31"
 sha2 = "0.10.2"
->>>>>>> 43d08582
 
 [dependencies.time]
 version = "0.3.11"
@@ -59,10 +56,6 @@
 
 [features]
 default = ["full", "verify"]
-<<<<<<< HEAD
-full = ["rand", "rocksdb", "time", "hex", "colored", "num_cpus", "byteorder", "failure", "ed", "blake3", "jemallocator"]
-verify = ["ed", "failure", "blake3"]
-=======
 full = ["rand", 
         "rocksdb", 
         "time", 
@@ -73,5 +66,4 @@
         "failure",
         "ed"]
 verify = ["ed",
-          "failure"]
->>>>>>> 43d08582
+          "failure"]